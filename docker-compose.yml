--- conflicted
+++ resolved
@@ -34,15 +34,9 @@
       - "8000:8000"
       - "8003:8003"
     environment:
-<<<<<<< HEAD
       - MCP_SERVER_URL=ws://mcp-server:8001
       - WEBSOCKET_HOST=0.0.0.0
       - WEBSOCKET_PORT=8003
-=======
-      - KAGGLE_VLLM_URL=https://your-ngrok-url.ngrok.io  # Point to Ollama docker container
-      - MCP_SERVER_URL=ws://mcp-server:8001
-      - KAGGLE_MODEL=qwen3-trading
->>>>>>> f841ae68
       - PYTHONPATH=/app
     volumes:
       - ./shared:/app/shared
