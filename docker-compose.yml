version: '3.8'

services:
  # MCP Server container
  mcp-server:
    build: 
      context: .  # Use root context so Dockerfile can access ../shared
      dockerfile: ./mcp-server/Dockerfile
    container_name: crypto-mcp-server
    ports:
      - "8001:8001" 
      - "8002:8002"
    environment:
      - MCP_HOST=0.0.0.0
      - MCP_PORT=8001
      - WEBSITE_HOST=0.0.0.0
      - WEBSITE_PORT=8002
      - PYTHONPATH=/app
    volumes:
      - ./shared:/app/shared
    networks:
      - crypto-network
    healthcheck:
      test: ["CMD", "nc", "-z", "localhost", "8001"]
      interval: 30s
      timeout: 10s
      retries: 3

  qwen-agent:
    build: 
      context: .  # Use root context so Dockerfile can access ../shared
      dockerfile: ./qwen-agent/Dockerfile
    container_name: crypto-qwen-agent
    ports:
      - "8000:8000"
      - "8004:8004"
    environment:
<<<<<<< HEAD
      - VLLM_URL=http://vllm-qwen:8000  # Point to vllm docker container
=======
>>>>>>> 96e24dac
      - MCP_SERVER_URL=ws://mcp-server:8001
      - WEBSOCKET_HOST=0.0.0.0
      - WEBSOCKET_PORT=8004
      - PYTHONPATH=/app
    volumes:
      - ./shared:/app/shared
    depends_on:
      mcp-server:
        condition: service_healthy
    networks:
      - crypto-network
    extra_hosts:
      - "host.docker.internal:host-gateway"  # Allows access to host
    healthcheck:
      test: ["CMD", "python", "-c", "import requests; requests.get('http://localhost:8000/health')"]
      interval: 30s
      timeout: 10s
      retries: 3

networks:
  crypto-network:
    driver: bridge<|MERGE_RESOLUTION|>--- conflicted
+++ resolved
@@ -35,10 +35,6 @@
       - "8000:8000"
       - "8004:8004"
     environment:
-<<<<<<< HEAD
-      - VLLM_URL=http://vllm-qwen:8000  # Point to vllm docker container
-=======
->>>>>>> 96e24dac
       - MCP_SERVER_URL=ws://mcp-server:8001
       - WEBSOCKET_HOST=0.0.0.0
       - WEBSOCKET_PORT=8004
