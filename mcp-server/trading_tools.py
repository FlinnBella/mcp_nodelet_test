import asyncio
import json
from typing import Dict, Any
from website_connector import WebsiteConnector

class TradingTools:
    def __init__(self, website_connector: WebsiteConnector):
        self.website = website_connector

        # Your website's expected action names
        self.action_mapping = {
            "buy": "buy_crypto",
            "sell": "sell_crypto", 
            "hold": "hold"
        }
    
    async def buy_crypto(self, params: Dict[str, Any]) -> str:
        """Execute a buy order"""
        crypto = params.get("crypto")
        amount = params.get("amount")
        reason = params.get("reason", "No reason provided")
        
        if not crypto or not amount:
            raise ValueError("Missing required parameters: crypto, amount")
        
        if not reason:
            raise ValueError("Missing required parameter: reason")
        
        try:
<<<<<<< HEAD
            result = await self.website.execute_trade("buy", crypto, amount)
            return f"Successfully bought {amount} {crypto}. Result: {result}"
=======
            result = await self.website.execute_trade(self.action_mapping["buy"], symbol, amount)
            return f"Successfully bought {amount} USD of {symbol}. Reason: {reason}. Result: {result}"
>>>>>>> f841ae68
        except Exception as e:
            raise Exception(f"Buy order failed: {str(e)}")
    
    async def sell_crypto(self, params: Dict[str, Any]) -> str:
        """Execute a sell order"""
        crypto = params.get("crypto")
        amount = params.get("amount")
        reason = params.get("reason", "No reason provided")
        
        if not crypto or not amount:
            raise ValueError("Missing required parameters: crypto, amount")
        
        if not reason:
            raise ValueError("Missing required parameter: reason")
        
        try:
<<<<<<< HEAD
            result = await self.website.execute_trade("sell", crypto, amount)
            return f"Successfully sold {amount} {crypto}. Result: {result}"
=======
            result = await self.website.execute_trade(self.action_mapping["sell"], symbol, amount)
            return f"Successfully sold {amount} USD of {symbol}. Reason: {reason}. Result: {result}"
>>>>>>> f841ae68
        except Exception as e:
            raise Exception(f"Sell order failed: {str(e)}")
    
    async def hold(self, params: Dict[str, Any]) -> str:
        """Hold position (no action)"""
        reason = params.get("reason")
        
        if not reason:
            raise ValueError("Missing required parameter: reason")
        
        try:
            result = await self.website.execute_trade(self.action_mapping["hold"], None, None)
            return f"Successfully held position. Reason: {reason}. Result: {result}"
        except Exception as e:
            raise Exception(f"Hold order failed: {str(e)}")<|MERGE_RESOLUTION|>--- conflicted
+++ resolved
@@ -6,60 +6,37 @@
 class TradingTools:
     def __init__(self, website_connector: WebsiteConnector):
         self.website = website_connector
-
-        # Your website's expected action names
-        self.action_mapping = {
-            "buy": "buy_crypto",
-            "sell": "sell_crypto", 
-            "hold": "hold"
-        }
     
     async def buy_crypto(self, params: Dict[str, Any]) -> str:
         """Execute a buy order"""
         crypto = params.get("crypto")
         amount = params.get("amount")
-        reason = params.get("reason", "No reason provided")
         
         if not crypto or not amount:
             raise ValueError("Missing required parameters: crypto, amount")
         
-        if not reason:
-            raise ValueError("Missing required parameter: reason")
-        
         try:
-<<<<<<< HEAD
             result = await self.website.execute_trade("buy", crypto, amount)
             return f"Successfully bought {amount} {crypto}. Result: {result}"
-=======
-            result = await self.website.execute_trade(self.action_mapping["buy"], symbol, amount)
-            return f"Successfully bought {amount} USD of {symbol}. Reason: {reason}. Result: {result}"
->>>>>>> f841ae68
         except Exception as e:
             raise Exception(f"Buy order failed: {str(e)}")
     
     async def sell_crypto(self, params: Dict[str, Any]) -> str:
+    async def sell_crypto(self, params: Dict[str, Any]) -> str:
         """Execute a sell order"""
         crypto = params.get("crypto")
         amount = params.get("amount")
-        reason = params.get("reason", "No reason provided")
         
         if not crypto or not amount:
             raise ValueError("Missing required parameters: crypto, amount")
         
-        if not reason:
-            raise ValueError("Missing required parameter: reason")
-        
         try:
-<<<<<<< HEAD
             result = await self.website.execute_trade("sell", crypto, amount)
             return f"Successfully sold {amount} {crypto}. Result: {result}"
-=======
-            result = await self.website.execute_trade(self.action_mapping["sell"], symbol, amount)
-            return f"Successfully sold {amount} USD of {symbol}. Reason: {reason}. Result: {result}"
->>>>>>> f841ae68
         except Exception as e:
             raise Exception(f"Sell order failed: {str(e)}")
     
+    async def hold(self, params: Dict[str, Any]) -> str:
     async def hold(self, params: Dict[str, Any]) -> str:
         """Hold position (no action)"""
         reason = params.get("reason")
